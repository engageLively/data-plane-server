'''
A DataPlaneTable class and associated utilities.  The DataPlaneTable class is initialized
with the table's schema,  single function,get_rows(), which returns the rows of the table.  To
use a  DataPlaneTable instance, instantiate it with the schema and a get_rows() function.
The DataPlaneTable instance can then be passed to a DataPlaneServer with a call to
galyleo_server_framework.add_table_server, and the server will then be able to serve
the tables automatically using the instantiated DataPlaneTable.
'''

# BSD 3-Clause License
# Copyright (c) 2023, engageLively
# All rights reserved.
# Redistribution and use in source and binary forms, with or without
# modification, are permitted provided that the following conditions are met:
# 1. Redistributions of source code must retain the above copyright notice, this
#    list of conditions and the following disclaimer.
# 2. Redistributions in binary form must reproduce the above copyright notice,
#    this list of conditions and the following disclaimer in the documentation
#    and/or other materials provided with the distribution.
# 3. Neither the name of the copyright holder nor the names of its
#    contributors may be used to endorse or promote products derived from
#    this software without specific prior written permission.
# THIS SOFTWARE IS PROVIDED BY THE COPYRIGHT HOLDERS AND CONTRIBUTORS "AS IS"
# AND ANY EXPRESS OR IMPLIED WARRANTIES, INCLUDING, BUT NOT LIMITED TO, THE
# IMPLIED WARRANTIES OF MERCHANTABILITY AND FITNESS FOR A PARTICULAR PURPOSE ARE
# DISCLAIMED. IN NO EVENT SHALL THE COPYRIGHT HOLDER OR CONTRIBUTORS BE LIABLE
# FOR ANY DIRECT, INDIRECT, INCIDENTAL, SPECIAL, EXEMPLARY, OR CONSEQUENTIAL
# DAMAGES (INCLUDING, BUT NOT LIMITED TO, PROCUREMENT OF SUBSTITUTE GOODS OR
# SERVICES; LOSS OF USE, DATA, OR PROFITS; OR BUSINESS INTERRUPTION) HOWEVER
# CAUSED AND ON ANY THEORY OF LIABILITY, WHETHER IN CONTRACT, STRICT LIABILITY,
# OR TORT (INCLUDING NEGLIGENCE OR OTHERWISE) ARISING IN ANY WAY OUT OF THE USE
# OF THIS SOFTWARE, EVEN IF ADVISED OF THE POSSIBILITY OF SUCH DAMAGE.

from functools import reduce
from math import nan, isnan
import re
import pandas as pd

import datetime

from dataplane.data_plane_utils import DATA_PLANE_BOOLEAN, DATA_PLANE_NUMBER, DATA_PLANE_DATETIME, DATA_PLANE_DATE, \
    DATA_PLANE_SCHEMA_TYPES, DATA_PLANE_STRING, DATA_PLANE_TIME_OF_DAY, InvalidDataException

DATA_PLANE_FILTER_FIELDS = {
    'ALL': {'arguments'},
    'ANY': {'arguments'},
    'NONE': {'arguments'},
    'IN_LIST': {'column', 'values'},
    'IN_RANGE': {'column', 'max_val', 'min_val'},
    'REGEX_MATCH': {'column', 'expression'}
}

DATA_PLANE_FILTER_OPERATORS = set(DATA_PLANE_FILTER_FIELDS.keys())


def _convert_to_type(data_plane_type, value):
    '''
    Convert value to data_plane_type, so that comparisons can be done.  This is used to convert
    the values in a filter_spec to a form that can be used in a filter.
    Throws an InvalidDataException if the type can't be converted.
    An exception is Boolean, where "True, true, t" are all converted to True, but any
    other values are converted to False

    Arguments:
        data_plane_type: type to convert to
        value: value to be converted
    Returns:
        value cast to the correct type
    '''
    if data_plane_type == DATA_PLANE_STRING:
        if isinstance(value, str):
            return value
        try:
            return str(value)
        except ValueError:
            raise InvalidDataException('Cannot convert value to string')
    elif data_plane_type == DATA_PLANE_NUMBER:
        if isinstance(value, int) or isinstance(value, float):
            return value

        # try an automated conversion to float.  If it fails, it still
        # might be an int in base 2, 8, or 16, so pass the error to try
        # all of those

        try:
            return float(value)
        except ValueError:
            pass
        # if we get here, it must be a string or won't convert
        if not isinstance(value, str):
            raise InvalidDataException(f'Cannot convert {value} to number')

        # Try to convert to binary, octal, decimal

        for base in [2, 8, 16]:
            try:
                return int(value, base)
            except ValueError:
                pass
        # Everything has failed, so toss the exception
        raise InvalidDataException(f'Cannot convert {value} to number')

    elif data_plane_type == DATA_PLANE_BOOLEAN:
        if isinstance(value, bool):
            return value
        if isinstance(value, str):
            return value in {'True', 'true', 't', '1'}
        if isinstance(value, int):
            return value == 1
        return False
    # Everything else is a date or time

    elif data_plane_type == DATA_PLANE_DATETIME:
        if type(value) == type(datetime.datetime.now()):
            return value
        if isinstance(value, str):
            try:
                return datetime.datetime.fromisoformat(value)
            except Exception:
                raise InvalidDataException(f"Can't convert {value} to datetime")

    elif data_plane_type == DATA_PLANE_DATE:
        if type(value) == type(datetime.datetime.now().date()):
            return value
        if isinstance(value, str):
            try:
                return datetime.date.fromisoformat(value)
            except Exception:
                raise InvalidDataException(f"Can't convert {value} to date")
    else:  # data_plane_type = DATA_PLANE_TIME_OF_DAT
        if type(value) == type(datetime.datetime.now().time()):
            return value
        if isinstance(value, str):
            try:
                return datetime.time.fromisoformat(value)
            except Exception:
                raise InvalidDataException(f"Can't convert {value} to time")

        raise InvalidDataException(f"Couldn't convert {value} to {data_plane_type}")


def _convert_list_to_type(data_plane_type, value_list):
    '''
    Convert value_list to galyleo_type, so that comparisons can be done.  Currently only works for lists of string, number, and boolean.
    We will add date and time later.
    Returns a default value if value can't be converted
    Note that it's the responsibility of the object which provides the rows to always provide the correct types,
    so this really should always just return a new copy of value_list
    Arguments:
        data_plane_type: type to convert to
        value_list: list of values to be converted
    Returns:
        value_list with each element cast to the correct type
    '''
    return [_convert_to_type(data_plane_type, elem) for elem in value_list]


def _convert_to_output_string(data_plane_type, value):
    '''
    This is the inverse of _convert_to_type: convert a value which is a data plane type to
    a string.  For strings, booleans, and numbers, this is just return the value itself.
    For dates, times, and datetimes, return the ISO format
    Arguments:
        data_plane_type: the type to convert from
        value: the value to convert
    Returns:
        value in a form suitable for a string
    '''
    if data_plane_type in {DATA_PLANE_BOOLEAN, DATA_PLANE_NUMBER, DATA_PLANE_STRING}:
        return value
    else:
        return value.isoformat()


def _convert_list_to_string(data_plane_type, value_list):
    '''
    This is the inverse of _convert_list_to_type: convert a list of values from data plane type to
    a list of strings.
    Arguments:
        data_plane_type: the type to convert from
        value_list: the value list to convert
    Returns:
        value_list in a form suitable for a list of strings
    '''
    return [_convert_to_output_string(data_plane_type, value) for value in value_list]


def _canonize_set(any_set):
    # Canonize a set into a sorted list; this is useful to ensure that
    # error messages are deterministic
    result = list(any_set)
    result.sort()
    return result


def check_valid_spec(filter_spec):
    '''
    Class method which checks to make sure that a filter spec is valid.
    Does not return, but throws an InvalidDataException with an error message
    if the filter spec is invalid

    Arguments:
        filter_spec: spec to test for validity
    '''

    # Check to make sure filter_spec is a dictionary, and not something else
    if not isinstance(filter_spec, dict):
        raise InvalidDataException(f'filter_spec must be a dictionary, not {type(filter_spec)}')
    #
    # Step 1: check to make sure there is an operator field, and that it's an operator we recognize
    if 'operator' in filter_spec:
        operator = filter_spec['operator']
        valid_operators = ['ALL', 'ANY', 'NONE', 'IN_LIST', 'IN_RANGE', 'REGEX_MATCH']
        if not type(operator) == str:
            raise InvalidDataException(f'operator {operator} is not a string')
        if not operator in valid_operators:
            msg = f'{operator} is not a valid operator.  Valid operators are {valid_operators}'
            raise InvalidDataException(msg)
    else:
        raise InvalidDataException(f'There is no operator in {filter_spec}')
    # Check to make sure that the fields are right for the operator that was given
    # We don't throw an error for extra fields, just for missing fields. Since we're
    # going to use keys() to get the fields in the spec, and this will include the
    # operator, 'operator' is one of the fields

    fields_in_spec = set(filter_spec.keys())
    missing_fields = DATA_PLANE_FILTER_FIELDS[operator] - fields_in_spec
    if len(missing_fields) > 0:
        raise InvalidDataException(f'{filter_spec} is missing required fields {_canonize_set(missing_fields)}')
    # For ALL and ANY, recursively check the arguments list and return
    if (operator in {'ALL', 'ANY', 'NONE'}):
        if not isinstance(filter_spec['arguments'], list):
            bad_type = type(filter_spec["arguments"])
            msg = f'The arguments field for {operator} must be a list, not {bad_type}'
            raise InvalidDataException(msg)
        for arg in filter_spec['arguments']:
            check_valid_spec(arg)
        return
    # if we get here, it's IN_LIST, IN_RANGE, or REGEX_MATCH.

    # For IN_LIST, check that the values argument is a list
    if operator == 'IN_LIST':
        values_type = type(filter_spec['values'])
        if values_type != list:
            msg = f'The Values argument to IN_LIST must be a list, not {values_type}'
            raise InvalidDataException(msg)
    elif operator == 'REGEX_MATCH':

        # check to make sure the expression argument is a valid regex
        try:
            re.compile(filter_spec['expression'])
        except TypeError:
            msg = f'Expression {filter_spec["expression"]} is not a valid regular expression'
            raise InvalidDataException(msg)

    elif operator == 'IN_RANGE':
        primitive_types = {str, int, float, bool}
        # even though dates, datetimes, and times are allowable, they must be strings
        # in iso format in the spec
        '''
        fields = ['max_val', 'min_val']
        for field in fields:
            if filter_spec[field] is None:
                # for some reason type-check doesn't catch this
                raise InvalidDataException(f'The type of {field} must be one of {primitive_types}, not NoneType')

            if not type(filter_spec[field]) in primitive_types:
                raise InvalidDataException(f'The type of {field} must be one of {primitive_types}, not {type(filter_spec[field])}')
        '''

        try:
            # max_val and min_val must be comparable
            result = filter_spec['max_val'] > filter_spec['min_val']
        except TypeError:
            msg = f'max_val {filter_spec["max_val"]} and min_val {filter_spec["min_val"]} must be comparable for an IN_RANGE filter'
            raise InvalidDataException(msg)


def _valid_column_spec(column):
    # True iff column is a dictionary with keys "name", "type"
    if type(column) == dict:
        keys = column.keys()
        return 'name' in keys and 'type' in keys
    return False


class DataPlaneFilter:
    '''
    A Class which implements a Filter used  to filter rows.
    The arguments to the contstructor are a filter_spec, which is a boolean tree
    of filters and the columns which the filter is implemented over.

    This is designed to be instantiated from DataPlaneTable.get_filtered_rows()
    and in no other place -- error checking, if any, should be done there.

    Arguments:
        filter_spec: a Specification of the filter as a dictionary.
        columns: the columns in the form of a list {"name", "type"}
    '''

    def __init__(self, filter_spec, columns):
        check_valid_spec(filter_spec)
        bad_columns = [column for column in columns if not _valid_column_spec(column)]
        if len(bad_columns) > 0:
            raise InvalidDataException(f'Invalid column specifications {bad_columns}')
        self.operator = filter_spec["operator"]
        if (self.operator == 'ALL' or self.operator == 'ANY' or self.operator == 'NONE'):
            self.arguments = [DataPlaneFilter(argument, columns) for argument in filter_spec["arguments"]]
        else:
            column_names = [column["name"] for column in columns]
            column_types = [column["type"] for column in columns]
            try:
                self.column_index = column_names.index(filter_spec["column"])
                self.column_name = column_names[self.column_index]
                self.column_type = column_types[self.column_index]
            except ValueError as original_error:
                raise InvalidDataException(f'{filter_spec["column"]} is not a valid column name')

            if self.operator == 'IN_LIST':
                self.value_list = _convert_list_to_type(self.column_type, filter_spec['values'])
            elif self.operator == 'IN_RANGE':  # operator is IN_RANGE
                max_val = _convert_to_type(self.column_type, filter_spec['max_val'])
                min_val = _convert_to_type(self.column_type, filter_spec['min_val'])
                self.max_val = max_val if max_val >= min_val else min_val
                self.min_val = min_val if min_val <= max_val else max_val
            else:  # operator is REGEX_MATCH
                if column_types[self.column_index] != DATA_PLANE_STRING:
                    raise InvalidDataException(
                        f'The column type for a REGEX filter must be DATA_PLANE_STRING, not {column_types[self.column_index]}')
                # note we've already checked for expression and that it's valid
                self.regex = re.compile(filter_spec['expression'])
                # hang on to the original expression for later jsonification
                self.expression = filter_spec['expression']

    def to_filter_spec(self):
        '''
        Generate a dictionary form of the DataPlaneFilter.  This is primarily for use on the client side, where
        A DataPlaneFilter can be constructed, and then a JSONified form of the dictionary version can be passed to
        the server for server-side filtering.  It's also useful for testing and debugging
        Returns:
            A dictionary form of the Filter
        '''
        compound_operators = {'ALL', 'ANY', 'NONE'}
        result = {"operator": self.operator}
        if self.operator in compound_operators:
            result["arguments"] = [argument.to_filter_spec() for argument in self.arguments]
        else:
            try:
                result["column"] = self.column_name
            except AttributeError as e:
                print(result)

            if self.operator == 'IN_LIST':
                result["values"] = _convert_list_to_string(self.column_type, self.value_list)
            elif self.operator == 'IN_RANGE':
                result["max_val"] = _convert_to_output_string(self.column_type, self.max_val)
                result["min_val"] = _convert_to_output_string(self.column_type, self.min_val)
            else:  # operator == 'REGEX_MATCH'
                result["expression"] = self.expression
        return result

    def filter(self, rows):
        '''
        Filter the rows according to the specification given to the constructor.
        Returns the rows for which the filter returns True.

        Arguments:
            rows: list of list of values, in the same order as the columns
        Returns:
            subset of the rows, which pass the filter
        '''
        # Just an overlay on filter_index, which returns the INDICES of the rows
        # which pass the filter.  This is the top-level call, filter_index is recursive
        indices = self.filter_index(rows)
        return [rows[i] for i in range(len(rows)) if i in indices]

    def filter_index(self, rows):
        '''
        Not designed for external call.
        Filter the rows according to the specification given to the constructor.
        Returns the INDICES of the  rows for which the filter returns True.
        Arguments:

            rows: list of list of values, in the same order as the columns

        Returns:
            INDICES of the rows which pass the filter, AS A SET

        '''
        all_indices = range(len(rows))
        if self.operator == 'ALL':
            argument_indices = [argument.filter_index(rows) for argument in self.arguments]
            return reduce(lambda x, y: x & y, argument_indices, set(all_indices))
        elif self.operator == 'ANY':
            argument_indices = [argument.filter_index(rows) for argument in self.arguments]
            return reduce(lambda x, y: x | y, argument_indices, set())
        elif self.operator == 'NONE':
            argument_indices = [argument.filter_index(rows) for argument in self.arguments]
            return reduce(lambda x, y: x - y, argument_indices, set(all_indices))
        # Primitive operator if we get here.  Dig out the values to filter
        values = [row[self.column_index] for row in rows]
        if self.operator == 'IN_LIST':
            return set([i for i in all_indices if values[i] in self.value_list])
        elif self.operator == 'IN_RANGE':
            return set([i for i in all_indices if values[i] <= self.max_val and values[i] >= self.min_val])
        else:  # self.operator == 'REGEX_MATCH'
            return set([i for i in all_indices if self.regex.fullmatch(values[i]) is not None])
<<<<<<< HEAD


=======
        

    def get_all_column_values_in_filter(self, column_name):
        '''
        Return the set of all values in operators for column column_name.  This is for the 
        case where a back-end process (e.g., a SQL stored procedure) takes parameter values
        for specific columns, and we want to use the values here to select at the source.
        Arguments:
             column_name: the name of the column to get all the values for
        Returns:
             A SET of all of the values for the column
        '''
        if column_name is None:
            return set()
        if type(column_name) != str:
            return set()
        if self.operator in ['ALL', 'ANY', 'NONE']:
            values = set()
            # I'd like to use a comprehension here, but I'm not sure how it interacts with union
            for argument in self.arguments:
                values = values.union(argument.get_all_column_values_in_filter(column_name))
            return values
        if column_name != self.column_name:
            return set()
        if self.operator == 'IN_LIST':
            return set(self.value_list)
        if self.operator == 'IN_RANGE':
            return {self.max_val, self.min_val} 
        # must be REGEX_MATCH
        return {self.expression}
        
>>>>>>> 4ae7b798
def _select_entries_from_row(row, indices):
    # Pick the entries of row trhat are in indices, maintaining the order of the
    # indices.  This is to support the column-choice operation in DataPlaneTable.get_filtered_rows
    # Arguments:
    #     row: the tow of vaslues
    #     indices: the indices to pick
    # Returns:
    #     The subset of the row corresponding to the indices
    return [row[i] for i in range(len(row)) if i in indices]


DEFAULT_HEADER_VARIABLES = {"required": [], "optional": []}
'''
The Default for header variables for a table is both required and optional lists are empty.
'''


class DataPlaneTable:
    '''
    A DataPlaneTable: This is instantiated with a function get_rows() which  delivers the
    rows, rather than having them explicitly in the Table.  Note that get_rows() *must* return
    the appropriate number of columns of the appropriate types.

    Arguments:
        schema: a list of records of the form {"name": <column_name, "type": <column_type>}.
           The column_type must be a type from galyleo_constants.DATA_PLANE_TYPES.
        get_rows: a function which returns a list of list of values.  Each component list
            must have the same length as schema, and the jth element must be of the
            type specified in the jth element of schema
        header_variables: a dictionary of two fields, required and optional,
            both of which are lists of strings (variable names).  Either
            or both can be empty.  The variables (and their values) are
            passed with each table request
    '''

    def __init__(self, schema, get_rows, header_variables=None):
        self.is_dataplane_table = True
        self.schema = schema
        self.get_rows = get_rows
        self.header_variables = DEFAULT_HEADER_VARIABLES if header_variables is None else header_variables

    # This is used to get the names of a column from the schema

    def column_names(self):
        '''
        Return the names of the columns
        '''
        return [column["name"] for column in self.schema]

    def column_types(self):
        '''
        Return the types of the columns
        '''
        return [column["type"] for column in self.schema]

    def get_column_type(self, column_name):
        '''
        Returns the type of column column_name, or None if this table doesn't have a column with
        name  column_name.

        Arguments:
            column_name: name of the column to get the type for
        '''
        matches = [column["type"] for column in self.schema if column["name"] == column_name]
        if len(matches) == 0:
            return None
        else:
            return matches[0]

    def all_values(self, column_name: str):
        '''
        get all the values from column_name
        Arguments:

            column_name: name of the column to get the values for

        Returns:
            List of the values

        '''
        try:
            index = self.column_names().index(column_name)
        except ValueError as original_error:
            raise InvalidDataException(f'{column_name} is not a column of this table') from original_error
        data_plane_type = self.schema[index]["type"]
        rows = self.get_rows()
        result = _convert_list_to_type(data_plane_type, list(set([row[index] for row in rows])))
        result.sort()
        return result

    def range_spec(self, column_name: str):
        '''
        Get the dictionary {min_val, max_val} for column_name
        Arguments:

            column_name: name of the column to get the range spec for

        Returns:
            the minimum and  maximum of the column

        '''
        entry = [column for column in self.schema if column["name"] == column_name]
        if len(entry) == 0:
            raise InvalidDataException(f'{column_name} is not a column of this table')

        values = self.all_values(column_name)

        return {"max_val": values[-1], "min_val": values[0]}

    def get_filtered_rows(self, filter_spec=None, columns=[]):
        '''
        Filter the rows according to the specification given by filter_spec.
        Returns the rows for which the resulting filter returns True.

        Arguments:
            filter_spec: Specification of the filter, as a dictionary
            columns: the names of the columns to return.  Returns all columns if absent
        Returns:
            The subset of self.get_rows() which pass the filter
        '''
        # Note that we don't check if the column names are all valid
        if columns is None: columns = []  # Make sure there's a value
        if filter_spec is None:
            rows = self.get_rows()
        else:
            made_filter = DataPlaneFilter(filter_spec, self.schema)
            rows = made_filter.filter(self.get_rows())
        if columns == []:
            return rows
        else:
            names = self.column_names()
            column_indices = [i for i in range(len(names)) if names[i] in columns]
            return [_select_entries_from_row(row, column_indices) for row in rows]


class RowTable(DataPlaneTable):
    '''
    A simple utility class to serve data from a static list of rows, which
    can be constructed from a CSV file, Excel File, etc.  The idea is to
    make it easy for users to create and upload simple datasets to be
    served from a general-purpose server.  Note that this will need some
    authentication.
    '''

    def __init__(self, schema, rows):
        super(RowTable, self).__init__(schema, self._get_rows)
        self.rows = rows

    def _get_rows(self):
        '''
        Very simple: just return the rows
        '''
        return self.rows


def _convert_to_string(s):
    return s if isinstance(s, str) else str(s)


def _convert_to_number(x, default_value=nan):
    # Convert x to a number, or nan if there is no conversion
    if (isinstance(x, int) or isinstance(x, float)):
        return x
    try:
        return float(x)
    except ValueError:
        pass
    try:
        return int(x)
    except ValueError:
        return default_value


def _convert_to_time(t, format_string=None, default_value=datetime.time(0, 0, 0)):
    if isinstance(t, datetime.time):
        return t
    if isinstance(t, datetime.date):
        return default_value
    if isinstance(t, datetime.datetime):
        return t.time()
    if isinstance(t, str):
        if format_string:
            try:
                return datetime.dateime.strptime(t, format_string).time()
            except ValueError:
                return default_value
        try:
            return datetime.time.fromisoformat(t)
        except ValueError:
            return default_value
    return default_value


def _convert_to_date(d, format_string=None, default_value=datetime.date(1900, 1, 1)):
    if isinstance(d, datetime.date):
        return d
    if isinstance(d, datetime.time):
        return default_value
    if isinstance(d, datetime.datetime):
        return d.date()
    if isinstance(d, str):
        if format_string:
            try:
                return datetime.datetime.strptime(d, format_string).date()
            except ValueError:
                return default_value
        try:
            return datetime.date.fromisoformat(d)
        except ValueError:
            return default_value
    return default_value


def _convert_to_datetime(dt, format_string=None, default_value=datetime.datetime(1900, 1, 1, 0, 0, 0)):
    if isinstance(dt, datetime.datetime):
        return dt
    if isinstance(dt, datetime.time):
        return datetime.datetime(default_value.year, default_value.month, default_value.day, dt.hour, dt.minute,
                                 dt.second)
    if isinstance(dt, datetime.date):
        return datetime.datetime(dt.year, dt.month, dt.day, 0, 0, 0)
    if isinstance(dt, str):
        if format_string:
            try:
                return datetime.dateime.strptime(dt, format_string)
            except ValueError:
                return default_value
        try:
            return datetime.datetime.fromisoformat(dt)
        except ValueError:
            return default_value
    return default_value


def _coerce_types(series, data_plane_type, column_default=None):
    # Internal use, coercing a series (from a CSV or a dataframe) to the
    # desired data plane type.
    # ATM, no heroic conversion is being done -- eventually we will have to
    # add a pretty significant ETL component
    if data_plane_type == DATA_PLANE_STRING:
        return [_convert_list_to_string(x) for x in series]
    if data_plane_type == DATA_PLANE_NUMBER:
        return [_convert_to_number(x) for x in series]
    if data_plane_type == DATA_PLANE_BOOLEAN:
        return [True if b else False for b in series]
    if data_plane_type == DATA_PLANE_TIME_OF_DAY:
        return [_convert_to_time(t) for t in series]
    if data_plane_type == DATA_PLANE_DATE:
        return [_convert_to_date(d) for d in series]
    if data_plane_type == DATA_PLANE_DATETIME:
        return [_convert_to_datetime(dt) for dt in series]


class RemoteCSVTable(DataPlaneTable):
    '''
    A very common format for data interchange on the Internet is a downloadable
    CSV file.  It's so common it's worth making a class, just for this.  The
    idea is that, when a get_rows request comes in, we download the table
    into a dataframe and then return the list of rows, perhaps after doing
    unit conversion
    '''

    def __init__(self, schema, url):
        super(schema, self.get_rows)
        self.url = url
        self.dataframe = None

    def get_rows(self):
        if self.dataFrame is None:
            self.dataframe = pd.read_csv(self.url)
        return self.dataframe.values.tolist()<|MERGE_RESOLUTION|>--- conflicted
+++ resolved
@@ -405,11 +405,6 @@
             return set([i for i in all_indices if values[i] <= self.max_val and values[i] >= self.min_val])
         else:  # self.operator == 'REGEX_MATCH'
             return set([i for i in all_indices if self.regex.fullmatch(values[i]) is not None])
-<<<<<<< HEAD
-
-
-=======
-        
 
     def get_all_column_values_in_filter(self, column_name):
         '''
@@ -440,7 +435,6 @@
         # must be REGEX_MATCH
         return {self.expression}
         
->>>>>>> 4ae7b798
 def _select_entries_from_row(row, indices):
     # Pick the entries of row trhat are in indices, maintaining the order of the
     # indices.  This is to support the column-choice operation in DataPlaneTable.get_filtered_rows
